--- conflicted
+++ resolved
@@ -81,13 +81,8 @@
           path: |
             ~/Library/Caches/org.swift.swiftpm
             ~/Library/Developer/Xcode/DerivedData
-<<<<<<< HEAD
-          key: ${{ runner.os }}-spm-supabase-${{ hashFiles('**/Package.resolved', '**/project.pbxproj') }}
-=======
-          key: ${{ runner.os }}-spm-${{ hashFiles('PayBack.xcodeproj/project.xcworkspace/xcshareddata/swiftpm/Package.resolved', 'PayBack.xcodeproj/project.pbxproj') }}
->>>>>>> d247c0bb
+          key: ${{ runner.os }}-spm-${{ hashFiles('**/Package.resolved', '**/project.pbxproj') }}
           restore-keys: |
-            ${{ runner.os }}-spm-supabase-
             ${{ runner.os }}-spm-
 
       - name: Install xcpretty
@@ -301,13 +296,8 @@
           path: |
             ~/Library/Caches/org.swift.swiftpm
             ~/Library/Developer/Xcode/DerivedData
-<<<<<<< HEAD
-          key: ${{ runner.os }}-spm-supabase-${{ hashFiles('**/Package.resolved', '**/project.pbxproj') }}
-=======
-          key: ${{ runner.os }}-spm-${{ hashFiles('PayBack.xcodeproj/project.xcworkspace/xcshareddata/swiftpm/Package.resolved', 'PayBack.xcodeproj/project.pbxproj') }}
->>>>>>> d247c0bb
+          key: ${{ runner.os }}-spm-${{ hashFiles('**/Package.resolved', '**/project.pbxproj') }}
           restore-keys: |
-            ${{ runner.os }}-spm-supabase-
             ${{ runner.os }}-spm-
 
       - name: Install xcpretty
